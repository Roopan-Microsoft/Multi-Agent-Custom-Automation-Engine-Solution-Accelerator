# app.py
import asyncio
import logging
import os
import uuid
from typing import List, Optional
from src.backend.middleware.health_check import HealthCheckMiddleware
from autogen_core.base import AgentId
<<<<<<< HEAD
from fastapi import Depends, FastAPI, HTTPException, Query, Request
from fastapi.responses import RedirectResponse
from fastapi.staticfiles import StaticFiles
from src.backend.auth.auth_utils import get_authenticated_user_details
from src.backend.config import Config
from src.backend.context.cosmos_memory import CosmosBufferedChatCompletionContext
from src.backend.models.messages import (
    BaseDataModel,
=======
from fastapi import FastAPI, HTTPException, Query, Request
from auth.auth_utils import get_authenticated_user_details
from config import Config
from context.cosmos_memory import CosmosBufferedChatCompletionContext
from models.messages import (
>>>>>>> e9026395
    HumanFeedback,
    HumanClarification,
    InputTask,
    Plan,
    Step,
    AgentMessage,
    PlanWithSteps,
)
<<<<<<< HEAD
from src.backend.utils import initialize_runtime_and_context, retrieve_all_agent_tools, rai_success
import asyncio
=======
from utils import initialize_runtime_and_context, retrieve_all_agent_tools, rai_success
>>>>>>> e9026395
from fastapi.middleware.cors import CORSMiddleware
from azure.monitor.opentelemetry import configure_azure_monitor
from azure.monitor.events.extension import track_event

configure_azure_monitor(
    connection_string=os.getenv("APPLICATIONINSIGHTS_INSTRUMENTATION_KEY")
)

# Configure logging
logging.basicConfig(level=logging.INFO)

# Suppress INFO logs from 'azure.core.pipeline.policies.http_logging_policy'
logging.getLogger("azure.core.pipeline.policies.http_logging_policy").setLevel(
    logging.WARNING
)
logging.getLogger("azure.identity.aio._internal").setLevel(logging.WARNING)

# Suppress info logs from OpenTelemetry exporter
logging.getLogger("azure.monitor.opentelemetry.exporter.export._base").setLevel(
    logging.WARNING
)

# Initialize the FastAPI app
app = FastAPI()

frontend_url = Config.FRONTEND_SITE_NAME

# Add this near the top of your app.py, after initializing the app
app.add_middleware(
    CORSMiddleware,
    allow_origins=[frontend_url],  # Add your frontend server URL
    allow_credentials=True,
    allow_methods=["*"],
    allow_headers=["*"],
)

# Configure health check
app.add_middleware(HealthCheckMiddleware, password="", checks={})
logging.info("Added health check middleware")


@app.post("/input_task")
async def input_task_endpoint(input_task: InputTask, request: Request):
    """
    Receive the initial input task from the user.

    ---
    tags:
      - Input Task
    parameters:
      - name: user_principal_id
        in: header
        type: string
        required: true
        description: User ID extracted from the authentication header
      - name: body
        in: body
        required: true
        schema:
          type: object
          properties:
            session_id:
              type: string
              description: Optional session ID, generated if not provided
            description:
              type: string
              description: The task description
            user_id:
              type: string
              description: The user ID associated with the task
    responses:
      200:
        description: Task created successfully
        schema:
          type: object
          properties:
            status:
              type: string
            session_id:
              type: string
            plan_id:
              type: string
            description:
              type: string
            user_id:
              type: string
      400:
        description: Missing or invalid user information
    """

    if not rai_success(input_task.description):
        print("RAI failed")

        track_event(
            "RAI failed",
            {
                "status": "Plan not created",
                "description": input_task.description,
                "session_id": input_task.session_id,
            },
        )

        return {
            "status": "Plan not created",
        }
    authenticated_user = get_authenticated_user_details(request_headers=request.headers)
    user_id = authenticated_user["user_principal_id"]

    if not user_id:
        track_event("UserIdNotFound", {"status_code": 400, "detail": "no user"})

        raise HTTPException(status_code=400, detail="no user")
    if not input_task.session_id:
        input_task.session_id = str(uuid.uuid4())

    # Initialize runtime and context
    logging.info(
        f"Initializing runtime and context for session {input_task.session_id}"
    )
    runtime, _ = await initialize_runtime_and_context(input_task.session_id, user_id)

    # Send the InputTask message to the GroupChatManager
    group_chat_manager_id = AgentId("group_chat_manager", input_task.session_id)
    logging.info(f"Sending input task to group chat manager: {input_task.session_id}")
    plan: Plan = await runtime.send_message(input_task, group_chat_manager_id)

    # Log the result
    logging.info(f"Plan created: {plan.summary}")

    # Log custom event for successful input task processing
    track_event(
        "InputTaskProcessed",
        {
            "status": f"Plan created:\n {plan.summary}"
            if plan.id
            else "Error occurred: Plan ID is empty",
            "session_id": input_task.session_id,
            "plan_id": plan.id,
            "description": input_task.description,
        },
    )

    return {
        "status": f"Plan created:\n {plan.summary}"
        if plan.id
        else "Error occurred: Plan ID is empty",
        "session_id": input_task.session_id,
        "plan_id": plan.id,
        "description": input_task.description,
    }


@app.post("/human_feedback")
async def human_feedback_endpoint(human_feedback: HumanFeedback, request: Request):
    """
    Receive human feedback on a step.

    ---
    tags:
      - Feedback
    parameters:
      - name: user_principal_id
        in: header
        type: string
        required: true
        description: User ID extracted from the authentication header
      - name: body
        in: body
        required: true
        schema:
          type: object
          properties:
            step_id:
              type: string
              description: The ID of the step to provide feedback for
            plan_id:
              type: string
              description: The plan ID
            session_id:
              type: string
              description: The session ID
            approved:
              type: boolean
              description: Whether the step is approved
            human_feedback:
              type: string
              description: Optional feedback details
            updated_action:
              type: string
              description: Optional updated action
            user_id:
              type: string
              description: The user ID providing the feedback
    responses:
      200:
        description: Feedback received successfully
        schema:
          type: object
          properties:
            status:
              type: string
            session_id:
              type: string
            step_id:
              type: string
      400:
        description: Missing or invalid user information
    """
    authenticated_user = get_authenticated_user_details(request_headers=request.headers)
    user_id = authenticated_user["user_principal_id"]
    if not user_id:
        track_event("UserIdNotFound", {"status_code": 400, "detail": "no user"})
        raise HTTPException(status_code=400, detail="no user")
    # Initialize runtime and context
    runtime, _ = await initialize_runtime_and_context(
        human_feedback.session_id, user_id
    )

    # Send the HumanFeedback message to the HumanAgent
    human_agent_id = AgentId("human_agent", human_feedback.session_id)
    await runtime.send_message(human_feedback, human_agent_id)

    track_event(
        "Completed Feedback received",
        {
            "status": "Feedback received",
            "session_id": human_feedback.session_id,
            "step_id": human_feedback.step_id,
        },
    )

    return {
        "status": "Feedback received",
        "session_id": human_feedback.session_id,
        "step_id": human_feedback.step_id,
    }


@app.post("/human_clarification_on_plan")
async def human_clarification_endpoint(
    human_clarification: HumanClarification, request: Request
):
    """
    Receive human clarification on a plan.

    ---
    tags:
      - Clarification
    parameters:
      - name: user_principal_id
        in: header
        type: string
        required: true
        description: User ID extracted from the authentication header
      - name: body
        in: body
        required: true
        schema:
          type: object
          properties:
            plan_id:
              type: string
              description: The plan ID requiring clarification
            session_id:
              type: string
              description: The session ID
            human_clarification:
              type: string
              description: Clarification details provided by the user
            user_id:
              type: string
              description: The user ID providing the clarification
    responses:
      200:
        description: Clarification received successfully
        schema:
          type: object
          properties:
            status:
              type: string
            session_id:
              type: string
      400:
        description: Missing or invalid user information
    """
    authenticated_user = get_authenticated_user_details(request_headers=request.headers)
    user_id = authenticated_user["user_principal_id"]
    if not user_id:
        track_event("UserIdNotFound", {"status_code": 400, "detail": "no user"})
        raise HTTPException(status_code=400, detail="no user")
    # Initialize runtime and context
    runtime, _ = await initialize_runtime_and_context(
        human_clarification.session_id, user_id
    )

    # Send the HumanFeedback message to the HumanAgent
    planner_agent_id = AgentId("planner_agent", human_clarification.session_id)
    await runtime.send_message(human_clarification, planner_agent_id)

    track_event(
        "Completed Human clarification on the plan",
        {
            "status": "Clarification received",
            "session_id": human_clarification.session_id,
        },
    )

    return {
        "status": "Clarification received",
        "session_id": human_clarification.session_id,
    }


@app.post("/approve_step_or_steps")
async def approve_step_endpoint(
    human_feedback: HumanFeedback, request: Request
) -> dict[str, str]:
    """
    Approve a step or multiple steps in a plan.

    ---
    tags:
      - Approval
    parameters:
      - name: user_principal_id
        in: header
        type: string
        required: true
        description: User ID extracted from the authentication header
      - name: body
        in: body
        required: true
        schema:
          type: object
          properties:
            step_id:
              type: string
              description: Optional step ID to approve
            plan_id:
              type: string
              description: The plan ID
            session_id:
              type: string
              description: The session ID
            approved:
              type: boolean
              description: Whether the step(s) are approved
            human_feedback:
              type: string
              description: Optional feedback details
            updated_action:
              type: string
              description: Optional updated action
            user_id:
              type: string
              description: The user ID providing the approval
    responses:
      200:
        description: Approval status returned
        schema:
          type: object
          properties:
            status:
              type: string
      400:
        description: Missing or invalid user information
    """
    authenticated_user = get_authenticated_user_details(request_headers=request.headers)
    user_id = authenticated_user["user_principal_id"]
    if not user_id:
        track_event("UserIdNotFound", {"status_code": 400, "detail": "no user"})
        raise HTTPException(status_code=400, detail="no user")
    # Initialize runtime and context
    runtime, _ = await initialize_runtime_and_context(user_id=user_id)

    # Send the HumanFeedback approval to the GroupChatManager to action

    group_chat_manager_id = AgentId("group_chat_manager", human_feedback.session_id)

    await runtime.send_message(
        human_feedback,
        group_chat_manager_id,
    )
    # Return a status message
    if human_feedback.step_id:
        track_event(
            "Completed Human clarification with step_id",
            {
                "status": f"Step {human_feedback.step_id} - Approval:{human_feedback.approved}."
            },
        )

        return {
            "status": f"Step {human_feedback.step_id} - Approval:{human_feedback.approved}."
        }
    else:
        track_event(
            "Completed Human clarification without step_id",
            {"status": "All steps approved"},
        )

        return {"status": "All steps approved"}


@app.get("/plans", response_model=List[PlanWithSteps])
async def get_plans(
    request: Request, session_id: Optional[str] = Query(None)
) -> List[PlanWithSteps]:
    """
    Retrieve plans for the current user.

    ---
    tags:
      - Plans
    parameters:
      - name: session_id
        in: query
        type: string
        required: false
        description: Optional session ID to retrieve plans for a specific session
    responses:
      200:
        description: List of plans with steps for the user
        schema:
          type: array
          items:
            type: object
            properties:
              id:
                type: string
                description: Unique ID of the plan
              session_id:
                type: string
                description: Session ID associated with the plan
              initial_goal:
                type: string
                description: The initial goal derived from the user's input
              overall_status:
                type: string
                description: Status of the plan (e.g., in_progress, completed)
              steps:
                type: array
                items:
                  type: object
                  properties:
                    id:
                      type: string
                      description: Unique ID of the step
                    plan_id:
                      type: string
                      description: ID of the plan the step belongs to
                    action:
                      type: string
                      description: The action to be performed
                    agent:
                      type: string
                      description: The agent responsible for the step
                    status:
                      type: string
                      description: Status of the step (e.g., planned, approved, completed)
      400:
        description: Missing or invalid user information
      404:
        description: Plan not found
    """
    authenticated_user = get_authenticated_user_details(request_headers=request.headers)
    user_id = authenticated_user["user_principal_id"]
    if not user_id:
        track_event("UserIdNotFound", {"status_code": 400, "detail": "no user"})
        raise HTTPException(status_code=400, detail="no user")

    cosmos = CosmosBufferedChatCompletionContext(session_id or "", user_id)

    if session_id:
        plan = await cosmos.get_plan_by_session(session_id=session_id)
        if not plan:
            track_event(
                "GetPlanBySessionNotFound",
                {"status_code": 400, "detail": "Plan not found"},
            )
            raise HTTPException(status_code=404, detail="Plan not found")

        steps = await cosmos.get_steps_by_plan(plan_id=plan.id)
        plan_with_steps = PlanWithSteps(**plan.model_dump(), steps=steps)
        plan_with_steps.update_step_counts()
        return [plan_with_steps]

    all_plans = await cosmos.get_all_plans()
    # Fetch steps for all plans concurrently
    steps_for_all_plans = await asyncio.gather(
        *[cosmos.get_steps_by_plan(plan_id=plan.id) for plan in all_plans]
    )
    # Create list of PlanWithSteps and update step counts
    list_of_plans_with_steps = []
    for plan, steps in zip(all_plans, steps_for_all_plans):
        plan_with_steps = PlanWithSteps(**plan.model_dump(), steps=steps)
        plan_with_steps.update_step_counts()
        list_of_plans_with_steps.append(plan_with_steps)

    return list_of_plans_with_steps


@app.get("/steps/{plan_id}", response_model=List[Step])
async def get_steps_by_plan(plan_id: str, request: Request) -> List[Step]:
    """
    Retrieve steps for a specific plan.

    ---
    tags:
      - Steps
    parameters:
      - name: plan_id
        in: path
        type: string
        required: true
        description: The ID of the plan to retrieve steps for
    responses:
      200:
        description: List of steps associated with the specified plan
        schema:
          type: array
          items:
            type: object
            properties:
              id:
                type: string
                description: Unique ID of the step
              plan_id:
                type: string
                description: ID of the plan the step belongs to
              action:
                type: string
                description: The action to be performed
              agent:
                type: string
                description: The agent responsible for the step
              status:
                type: string
                description: Status of the step (e.g., planned, approved, completed)
              agent_reply:
                type: string
                description: Optional response from the agent after execution
              human_feedback:
                type: string
                description: Optional feedback provided by a human
              updated_action:
                type: string
                description: Optional modified action based on feedback
      400:
        description: Missing or invalid user information
      404:
        description: Plan or steps not found
    """
    authenticated_user = get_authenticated_user_details(request_headers=request.headers)
    user_id = authenticated_user["user_principal_id"]
    if not user_id:
        track_event("UserIdNotFound", {"status_code": 400, "detail": "no user"})
        raise HTTPException(status_code=400, detail="no user")
    cosmos = CosmosBufferedChatCompletionContext("", user_id)
    steps = await cosmos.get_steps_by_plan(plan_id=plan_id)
    return steps


@app.get("/agent_messages/{session_id}", response_model=List[AgentMessage])
async def get_agent_messages(session_id: str, request: Request) -> List[AgentMessage]:
    """
    Retrieve agent messages for a specific session.

    ---
    tags:
      - Agent Messages
    parameters:
      - name: session_id
        in: path
        type: string
        required: true
        description: The ID of the session to retrieve agent messages for
    responses:
      200:
        description: List of agent messages associated with the specified session
        schema:
          type: array
          items:
            type: object
            properties:
              id:
                type: string
                description: Unique ID of the agent message
              session_id:
                type: string
                description: Session ID associated with the message
              plan_id:
                type: string
                description: Plan ID related to the agent message
              content:
                type: string
                description: Content of the message
              source:
                type: string
                description: Source of the message (e.g., agent type)
              ts:
                type: integer
                description: Timestamp of the message
              step_id:
                type: string
                description: Optional step ID associated with the message
      400:
        description: Missing or invalid user information
      404:
        description: Agent messages not found
    """
    authenticated_user = get_authenticated_user_details(request_headers=request.headers)
    user_id = authenticated_user["user_principal_id"]
    if not user_id:
        track_event("UserIdNotFound", {"status_code": 400, "detail": "no user"})
        raise HTTPException(status_code=400, detail="no user")
    cosmos = CosmosBufferedChatCompletionContext(session_id, user_id)
    agent_messages = await cosmos.get_data_by_type("agent_message")
    return agent_messages


@app.delete("/messages")
async def delete_all_messages(request: Request) -> dict[str, str]:
    """
    Delete all messages across sessions.

    ---
    tags:
      - Messages
    responses:
      200:
        description: Confirmation of deletion
        schema:
          type: object
          properties:
            status:
              type: string
              description: Status message indicating all messages were deleted
      400:
        description: Missing or invalid user information
    """
    authenticated_user = get_authenticated_user_details(request_headers=request.headers)
    user_id = authenticated_user["user_principal_id"]
    if not user_id:
        raise HTTPException(status_code=400, detail="no user")
    cosmos = CosmosBufferedChatCompletionContext(session_id="", user_id=user_id)
    logging.info("Deleting all plans")
    await cosmos.delete_all_messages("plan")
    logging.info("Deleting all sessions")
    await cosmos.delete_all_messages("session")
    logging.info("Deleting all steps")
    await cosmos.delete_all_messages("step")
    logging.info("Deleting all agent_messages")
    await cosmos.delete_all_messages("agent_message")
    return {"status": "All messages deleted"}


@app.get("/messages")
async def get_all_messages(request: Request):
    """
    Retrieve all messages across sessions.

    ---
    tags:
      - Messages
    responses:
      200:
        description: List of all messages across sessions
        schema:
          type: array
          items:
            type: object
            properties:
              id:
                type: string
                description: Unique ID of the message
              data_type:
                type: string
                description: Type of the message (e.g., session, step, plan, agent_message)
              session_id:
                type: string
                description: Session ID associated with the message
              user_id:
                type: string
                description: User ID associated with the message
              content:
                type: string
                description: Content of the message
              ts:
                type: integer
                description: Timestamp of the message
      400:
        description: Missing or invalid user information
    """
    authenticated_user = get_authenticated_user_details(request_headers=request.headers)
    user_id = authenticated_user["user_principal_id"]
    if not user_id:
        raise HTTPException(status_code=400, detail="no user")
    cosmos = CosmosBufferedChatCompletionContext(session_id="", user_id=user_id)
    message_list = await cosmos.get_all_messages()
    return message_list


@app.get("/api/agent-tools")
async def get_agent_tools():
    """
    Retrieve all available agent tools.

    ---
    tags:
      - Agent Tools
    responses:
      200:
        description: List of all available agent tools and their descriptions
        schema:
          type: array
          items:
            type: object
            properties:
              agent:
                type: string
                description: Name of the agent associated with the tool
              function:
                type: string
                description: Name of the tool function
              description:
                type: string
                description: Detailed description of what the tool does
              arguments:
                type: string
                description: Arguments required by the tool function
    """
    return retrieve_all_agent_tools()


# Serve the frontend from the backend
# app.mount("/", StaticFiles(directory="wwwroot"), name="wwwroot")

# Run the app
if __name__ == "__main__":
    import uvicorn

    uvicorn.run("app:app", host="127.0.0.1", port=8000, reload=True)<|MERGE_RESOLUTION|>--- conflicted
+++ resolved
@@ -6,7 +6,6 @@
 from typing import List, Optional
 from src.backend.middleware.health_check import HealthCheckMiddleware
 from autogen_core.base import AgentId
-<<<<<<< HEAD
 from fastapi import Depends, FastAPI, HTTPException, Query, Request
 from fastapi.responses import RedirectResponse
 from fastapi.staticfiles import StaticFiles
@@ -15,13 +14,6 @@
 from src.backend.context.cosmos_memory import CosmosBufferedChatCompletionContext
 from src.backend.models.messages import (
     BaseDataModel,
-=======
-from fastapi import FastAPI, HTTPException, Query, Request
-from auth.auth_utils import get_authenticated_user_details
-from config import Config
-from context.cosmos_memory import CosmosBufferedChatCompletionContext
-from models.messages import (
->>>>>>> e9026395
     HumanFeedback,
     HumanClarification,
     InputTask,
@@ -30,12 +22,8 @@
     AgentMessage,
     PlanWithSteps,
 )
-<<<<<<< HEAD
 from src.backend.utils import initialize_runtime_and_context, retrieve_all_agent_tools, rai_success
 import asyncio
-=======
-from utils import initialize_runtime_and_context, retrieve_all_agent_tools, rai_success
->>>>>>> e9026395
 from fastapi.middleware.cors import CORSMiddleware
 from azure.monitor.opentelemetry import configure_azure_monitor
 from azure.monitor.events.extension import track_event
